--- conflicted
+++ resolved
@@ -25,9 +25,4 @@
     mode: '0600'
     owner: root
     group: root
-<<<<<<< HEAD
-  notify:
-    - Restart keepalived
-=======
-  notify: Restart keepalived
->>>>>>> f36fa548
+  notify: Restart keepalived